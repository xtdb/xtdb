(ns crux.tx
  (:require [clojure.spec.alpha :as s]
            [clojure.tools.logging :as log]
            [crux.codec :as c]
            [crux.backup :as backup]
            [crux.db :as db]
            [crux.index :as idx]
            [crux.io :as cio]
            [clojure.java.io :as io]
            [crux.kv :as kv]
            [crux.memory :as mem]
            [crux.status :as status]
            [crux.tx.polling :as p]
            crux.api
            crux.tx.event
            [crux.query :as q]
            [taoensso.nippy :as nippy])
  (:import crux.codec.EntityTx
           crux.tx.consumer.Message
           java.io.Closeable
           java.util.concurrent.TimeoutException
           java.util.Date))

(set! *unchecked-math* :warn-on-boxed)

(def ^:private date? (partial instance? Date))

(s/def ::tx-id nat-int?)
(s/def ::tx-time date?)

(defn- in-range-pred [start end]
  #(and (or (nil? start)
            (not (pos? (compare start %))))
        (or (nil? end)
            (neg? (compare % end)))))

(defn- put-delete-kvs [object-store snapshot k start-valid-time end-valid-time transact-time tx-id content-hash]
  (let [eid (c/new-id k)
        start-valid-time (or start-valid-time transact-time)
        dates-in-history (when end-valid-time
                           (map :vt (idx/entity-history snapshot eid)))
        dates-to-correct (->> (cons start-valid-time dates-in-history)
                              (filter (in-range-pred start-valid-time end-valid-time))
                              (into (sorted-set)))]
    {:kvs (->> (for [valid-time dates-to-correct]
                 [[(c/encode-entity+vt+tt+tx-id-key-to
                    nil
                    (c/->id-buffer eid)
                    valid-time
                    transact-time
                    tx-id)
                   content-hash]
                  [(c/encode-entity+z+tx-id-key-to
                    nil
                    (c/->id-buffer eid)
                    (c/encode-entity-tx-z-number valid-time transact-time)
                    tx-id)
                   content-hash]])
               (reduce into []))}))

(defn tx-command-put [indexer kv object-store snapshot tx-log [op k v start-valid-time end-valid-time] transact-time tx-id]
  (assoc (put-delete-kvs object-store snapshot k start-valid-time end-valid-time transact-time tx-id (c/->id-buffer (c/new-id v)))
         :pre-commit-fn #(let [content-hash (c/new-id v)
                               correct-state? (db/known-keys? object-store snapshot [content-hash])]
                           (when-not correct-state?
                             (log/error "Put, incorrect doc state for:" content-hash "tx id:" tx-id))
                           correct-state?)))

(defn tx-command-delete [indexer kv object-store snapshot tx-log [op k start-valid-time end-valid-time] transact-time tx-id]
  (put-delete-kvs object-store snapshot k start-valid-time end-valid-time transact-time tx-id (c/nil-id-buffer)))

(defn tx-command-cas [indexer kv object-store snapshot tx-log [op k old-v new-v at-valid-time :as cas-op] transact-time tx-id]
  (let [eid (c/new-id k)
        valid-time (or at-valid-time transact-time)
        {:keys [content-hash]
         :as entity} (first (idx/entities-at snapshot [eid] valid-time transact-time))]
    {:pre-commit-fn #(if (= (c/new-id content-hash)
                            (c/new-id old-v))
                       (let [correct-state? (not (nil? (db/get-single-object object-store snapshot (c/new-id new-v))))]
                         (when-not correct-state?
                           (log/error "CAS, incorrect doc state for:" (c/new-id new-v) "tx id:" tx-id))
                         correct-state?)
                       (do (log/warn "CAS failure:" (pr-str cas-op) "was:" (c/new-id content-hash))
                           false))
     :kvs [[(c/encode-entity+vt+tt+tx-id-key-to
             nil
             (c/->id-buffer eid)
             valid-time
             transact-time
             tx-id)
            (c/->id-buffer new-v)]
           [(c/encode-entity+z+tx-id-key-to
             nil
             (c/->id-buffer eid)
             (c/encode-entity-tx-z-number valid-time transact-time)
             tx-id)
            (c/->id-buffer new-v)]]}))

(defn tx-command-evict [indexer kv object-store snapshot tx-log [op k start-valid-time end-valid-time keep-latest? keep-earliest?] transact-time tx-id]
  (let [eid (c/new-id k)
        history-descending (idx/entity-history snapshot eid)
        start-valid-time (or start-valid-time (some-> ^EntityTx (last history-descending) (.vt)))
        end-valid-time (or end-valid-time transact-time)]
    {:post-commit-fn #(when (and tx-log start-valid-time)
                        (let [range-pred (in-range-pred start-valid-time end-valid-time)]
                          (doseq [^EntityTx entity-tx (cond->> (filter (fn [^EntityTx entity-tx]
                                                                         (range-pred (.vt entity-tx)))
                                                                       history-descending)
                                                        keep-latest? (rest)
                                                        keep-earliest? (butlast))]
                            ;; TODO: Direct interface call to help
                            ;; Graal, not sure why this is needed,
                            ;; fails with get-proxy-class issue
                            ;; otherwise.
                            (.submit_doc
                              ^crux.db.TxLog tx-log
                              (.content-hash entity-tx)
                              {:crux.db/id :crux.db/evicted}))))}))

(declare tx-op->command tx-command-unknown tx-ops->docs tx-ops->tx-events)

(def ^:private tx-fn-eval-cache (memoize eval))

(defn log-tx-fn-error [fn-result fn-id body args-id args]
  (log/warn fn-result "Transaction function failure:" fn-id (pr-str body) args-id (pr-str args)))

(def tx-fns-enabled? (Boolean/parseBoolean (System/getenv "CRUX_ENABLE_TX_FNS")))

(defn tx-command-fn [indexer kv object-store snapshot tx-log [op k args-v :as tx-op] transact-time tx-id]
  (if-not tx-fns-enabled?
    (throw (IllegalArgumentException. (str "Transaction functions not enabled: " (pr-str tx-op))))
    (let [fn-id (c/new-id k)
          db (q/db kv)
          {:crux.db.fn/keys [body] :as fn-doc} (q/entity db fn-id)
          {:crux.db.fn/keys [args] :as args-doc} (db/get-single-object object-store snapshot (c/new-id args-v))
          args-id (:crux.db/id args-doc)
          fn-result (try
                      (let [tx-ops (apply (tx-fn-eval-cache body) db (eval args))
                            docs (tx-ops->docs tx-ops)
                            {arg-docs true docs false} (group-by (comp boolean :crux.db.fn/args) docs)]
                        ;; TODO: might lead to orphaned and unevictable
                        ;; argument docs if the transaction fails. As
                        ;; these nested docs never go to the doc topic,
                        ;; it's slightly less of an issue. It's done
                        ;; this way to support nested fns.
                        (doseq [arg-doc arg-docs]
                          (db/index-doc indexer (c/new-id arg-doc) arg-doc))
                        {:docs (vec docs)
                         :ops-result (vec (for [[op :as tx-op] (tx-ops->tx-events tx-ops)]
                                            ((get tx-op->command op tx-command-unknown)
                                             indexer kv object-store snapshot tx-log tx-op transact-time tx-id)))})
                      (catch Throwable t
                        t))]
      (if (instance? Throwable fn-result)
        {:pre-commit-fn (fn []
                          (log-tx-fn-error fn-result fn-id body args-id args)
                          false)}
        (let [{:keys [docs ops-result]} fn-result]
          {:pre-commit-fn #(do (doseq [doc docs]
                                 (db/index-doc indexer (c/new-id doc) doc))
                               (every? true? (for [{:keys [pre-commit-fn]} ops-result
                                                   :when pre-commit-fn]
                                               (pre-commit-fn))))
           :kvs (vec (apply concat
                            (when args-doc
                              [[(c/encode-entity+vt+tt+tx-id-key-to
                                 nil
                                 (c/->id-buffer args-id)
                                 transact-time
                                 transact-time
                                 tx-id)
                                (c/->id-buffer args-v)]
                               [(c/encode-entity+z+tx-id-key-to
                                 nil
                                 (c/->id-buffer args-id)
                                 (c/encode-entity-tx-z-number transact-time transact-time)
                                 tx-id)
                                (c/->id-buffer args-v)]])
                            (map :kvs ops-result)))
           :post-commit-fn #(doseq [{:keys [post-commit-fn]} ops-result
                                    :when post-commit-fn]
                              (post-commit-fn))})))))

(defn tx-command-unknown [indexer kv object-store snapshot tx-log [op k start-valid-time end-valid-time keep-latest? keep-earliest?] transact-time tx-id]
  (throw (IllegalArgumentException. (str "Unknown tx-op: " op))))

(def ^:private tx-op->command
  {:crux.tx/put tx-command-put
   :crux.tx/delete tx-command-delete
   :crux.tx/cas tx-command-cas
   :crux.tx/evict tx-command-evict
   :crux.tx/fn tx-command-fn})

(defn evicted-doc?
  [doc]
  (= :crux.db/evicted (:crux.db/id doc)))

(defrecord KvIndexer [kv tx-log object-store]
  Closeable
  (close [_])

  db/Indexer
  (index-doc [_ content-hash doc]
    (log/debug "Indexing doc:" content-hash)
    (when (not (contains? doc :crux.db/id))
      (throw (IllegalArgumentException.
              (str "Missing required attribute :crux.db/id: " (pr-str doc)))))
    (let [content-hash (c/new-id content-hash)
          existing-doc (with-open [snapshot (kv/new-snapshot kv)]
                         (db/get-single-object object-store snapshot content-hash))]
      (db/put-objects object-store [[content-hash doc]])
      (if (evicted-doc? doc)
        (when existing-doc
          (idx/delete-doc-from-index kv content-hash existing-doc))
        (idx/index-doc kv content-hash doc))))

<<<<<<< HEAD
  (index-tx [this tx-ops tx-time tx-id]
    (s/assert :crux.tx.event/tx-events tx-ops)
=======
  (index-tx [_ tx-events tx-time tx-id]
    (s/assert :crux.tx.event/tx-events tx-events)
>>>>>>> 9ecdf374
    (with-open [snapshot (kv/new-snapshot kv)]
      (let [tx-command-results (vec (for [[op :as tx-event] tx-events]
                                      ((get tx-op->command op tx-command-unknown)
<<<<<<< HEAD
                                       this kv object-store snapshot tx-log tx-op tx-time tx-id)))]
        (log/debug "Indexing tx-id:" tx-id "tx-ops:" (count tx-ops))
=======
                                       object-store snapshot tx-log tx-event tx-time tx-id)))]
        (log/debug "Indexing tx-id:" tx-id "tx-events:" (count tx-events))
>>>>>>> 9ecdf374
        (if (->> (for [{:keys [pre-commit-fn]} tx-command-results
                       :when pre-commit-fn]
                   (pre-commit-fn))
                 (doall)
                 (every? true?))
          (do (->> (map :kvs tx-command-results)
                   (reduce into (sorted-map-by mem/buffer-comparator))
                   (kv/store kv))
              (doseq [{:keys [post-commit-fn]} tx-command-results
                      :when post-commit-fn]
                (post-commit-fn)))
          (do (log/warn "Transaction aborted:" (pr-str tx-events) (pr-str tx-time) tx-id)
              (kv/store kv [[(c/encode-failed-tx-id-key-to nil tx-id) c/empty-buffer]]))))))

  (docs-exist? [_ content-hashes]
    (with-open [snapshot (kv/new-snapshot kv)]
      (db/known-keys? object-store snapshot content-hashes)))

  (store-index-meta [_ k v]
    (idx/store-meta kv k v))

  (read-index-meta [_ k]
    (idx/read-meta kv k))

  status/Status
  (status-map [this]
    {:crux.index/index-version (idx/current-index-version kv)
     :crux.tx-log/consumer-state (db/read-index-meta this :crux.tx-log/consumer-state)}))

(defmulti conform-tx-op first)

(defmethod conform-tx-op ::put [tx-op] (let [[op doc & args] tx-op
                                            id (:crux.db/id doc)]
                                        (into [::put id doc] args)))

(defmethod conform-tx-op ::cas [tx-op] (let [[op old-doc new-doc & args] tx-op
                                            new-id (:crux.db/id new-doc)
                                            old-id (:crux.db/id old-doc)]
                                        (if (or (= nil old-id) (= new-id old-id))
                                          (into [::cas new-id old-doc new-doc] args)
                                          (throw (IllegalArgumentException.
                                                  (str "CAS, document id's do not match: " old-id " " new-id))))))

(defmethod conform-tx-op :default [tx-op] tx-op)

(defn tx-ops->docs [tx-ops]
  (let [conformed-tx-ops (into [] (for [tx-op tx-ops] (conform-tx-op tx-op)))]
    (vec (for [[op id & args] conformed-tx-ops
               doc (filter map? args)]
           doc))))

(defn tx-ops->tx-events [tx-ops]
  (let [conformed-tx-ops (into [] (for [tx-op tx-ops] (conform-tx-op tx-op)))
        tx-events (mapv (fn [[op id & args]]
                          (into [op (str (c/new-id id))]
                                (for [arg args]
                                  (if (map? arg)
                                    (-> arg c/new-id str)
                                    arg))))
                        conformed-tx-ops)]
    (s/assert :crux.tx.event/tx-events tx-events)
    tx-events))

(defn tx-events->tx-ops [snapshot object-store tx-events]
  (let [tx-ops (vec (for [[op id & args] tx-events]
                      (cond->> (for [arg args]
                                 (or (when (satisfies? c/IdToBuffer arg)
                                       (db/get-single-object object-store snapshot arg))
                                     arg))
                        (contains? #{:crux.tx/delete
                                     :crux.tx/evict} op) (cons (c/new-id id))
                        true (cons op)
                        true (vec))))]
    (s/assert :crux.api/tx-ops tx-ops)
    tx-ops))

(def ^:const default-await-tx-timeout 10000)

(s/def :crux.tx-log/await-tx-timeout nat-int?)

(defn latest-completed-tx-time [consumer-state]
  (let [consumer-states (->> consumer-state
                             (vals)
                             (sort-by :time))
        consumer-states-without-lag (filter (comp zero? :lag) consumer-states)]
    (if (= consumer-states consumer-states-without-lag)
      (:time (last consumer-states))
      (:time (first consumer-states)))))

(defn await-no-consumer-lag [indexer {:crux.tx-log/keys [await-tx-timeout]
                                      :or {await-tx-timeout default-await-tx-timeout}}]
  (let [max-lag-fn #(some->> (db/read-index-meta indexer :crux.tx-log/consumer-state)
                             (vals)
                             (seq)
                             (map :lag)
                             (reduce max 0))]
    (if (cio/wait-while #(if-let [max-lag (max-lag-fn)]
                           (pos? (long max-lag))
                           true)
                        await-tx-timeout)
      (latest-completed-tx-time (db/read-index-meta indexer :crux.tx-log/consumer-state))
      (throw (TimeoutException.
               (str "Timed out waiting for index to catch up, lag is: " (or (max-lag-fn)
                                                                            "unknown")))))))

(defn await-tx-time [indexer transact-time {:crux.tx-log/keys [await-tx-timeout]
                                            :or {await-tx-timeout default-await-tx-timeout}}]
  (let [seen-tx-time (atom (Date. 0))]
    (if (cio/wait-while #(pos? (compare transact-time
                                        (let [completed-tx-time (or (latest-completed-tx-time
                                                                     (db/read-index-meta indexer :crux.tx-log/consumer-state))
                                                                    (Date. 0))]
                                          (reset! seen-tx-time completed-tx-time)
                                          completed-tx-time)))
                        await-tx-timeout)
      @seen-tx-time
      (throw (TimeoutException.
              (str "Timed out waiting for: " (pr-str transact-time)
                   " index has: " (pr-str @seen-tx-time)))))))<|MERGE_RESOLUTION|>--- conflicted
+++ resolved
@@ -214,23 +214,13 @@
           (idx/delete-doc-from-index kv content-hash existing-doc))
         (idx/index-doc kv content-hash doc))))
 
-<<<<<<< HEAD
-  (index-tx [this tx-ops tx-time tx-id]
-    (s/assert :crux.tx.event/tx-events tx-ops)
-=======
   (index-tx [_ tx-events tx-time tx-id]
     (s/assert :crux.tx.event/tx-events tx-events)
->>>>>>> 9ecdf374
     (with-open [snapshot (kv/new-snapshot kv)]
       (let [tx-command-results (vec (for [[op :as tx-event] tx-events]
                                       ((get tx-op->command op tx-command-unknown)
-<<<<<<< HEAD
                                        this kv object-store snapshot tx-log tx-op tx-time tx-id)))]
-        (log/debug "Indexing tx-id:" tx-id "tx-ops:" (count tx-ops))
-=======
-                                       object-store snapshot tx-log tx-event tx-time tx-id)))]
         (log/debug "Indexing tx-id:" tx-id "tx-events:" (count tx-events))
->>>>>>> 9ecdf374
         (if (->> (for [{:keys [pre-commit-fn]} tx-command-results
                        :when pre-commit-fn]
                    (pre-commit-fn))
