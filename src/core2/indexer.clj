(ns core2.indexer
  (:require [clojure.tools.logging :as log]
            [core2.await :as await]
            [core2.blocks :as blocks]
            [core2.bloom :as bloom]
            [core2.metadata :as meta]
            [core2.system :as sys]
            [core2.temporal :as temporal]
            [core2.tx :as tx]
            [core2.types :as t]
            [core2.util :as util])
  (:import clojure.lang.MapEntry
           [core2 DenseUnionUtil ICursor]
           core2.metadata.IMetadataManager
           core2.object_store.ObjectStore
           [core2.temporal ITemporalManager TemporalCoordinates]
           [core2.tx TransactionInstant Watermark]
           java.io.Closeable
           [java.util Collections Date Map Map$Entry Set TreeMap]
           [java.util.concurrent CompletableFuture ConcurrentHashMap ConcurrentSkipListMap PriorityBlockingQueue]
           java.util.concurrent.atomic.AtomicInteger
           java.util.concurrent.locks.StampedLock
           [java.util.function Consumer Function]
           org.apache.arrow.memory.BufferAllocator
           [org.apache.arrow.vector BigIntVector TimeStampVector ValueVector VectorLoader VectorSchemaRoot VectorUnloader]
           [org.apache.arrow.vector.complex DenseUnionVector StructVector]
           org.apache.arrow.vector.ipc.ArrowStreamReader
           [org.apache.arrow.vector.types.pojo Field Schema]))

(set! *unchecked-math* :warn-on-boxed)

(definterface IChunkManager
  (^org.apache.arrow.vector.VectorSchemaRoot getLiveRoot [^String fieldName])
  (^core2.tx.Watermark getWatermark []))

(definterface TransactionIndexer
  (^core2.tx.TransactionInstant indexTx [^core2.tx.TransactionInstant tx ^java.nio.ByteBuffer txOps])
  (^core2.tx.TransactionInstant latestCompletedTx [])
  (^java.util.concurrent.CompletableFuture #_<TransactionInstant> awaitTxAsync [^core2.tx.TransactionInstant tx]))

(definterface IndexerPrivate
  (^int indexTx [^core2.tx.TransactionInstant tx-instant, ^java.nio.ByteBuffer tx-ops, ^long nextRowId])
  (^java.nio.ByteBuffer writeColumn [^org.apache.arrow.vector.VectorSchemaRoot live-root])
  (^void closeCols [])
  (^void finishChunk []))

(defn- copy-safe! [^VectorSchemaRoot content-root ^ValueVector src-vec src-idx row-id]
  (let [^BigIntVector row-id-vec (.getVector content-root 0)
        ^DenseUnionVector field-vec (.getVector content-root 1)
        value-count (.getRowCount content-root)]

    (.setSafe row-id-vec value-count ^int row-id)

    (if (instance? DenseUnionVector src-vec)
      (let [^DenseUnionVector src-vec src-vec
            type-id (.getTypeId ^DenseUnionVector src-vec src-idx)
            offset (DenseUnionUtil/writeTypeId field-vec (.getValueCount field-vec) type-id)]
        (.copyFromSafe (.getVectorByType field-vec type-id)
                       (.getOffset src-vec src-idx)
                       offset
                       (.getVectorByType ^DenseUnionVector src-vec type-id)))

      (let [type-id (t/arrow-type->type-id (.getType (.getField src-vec)))
            offset (DenseUnionUtil/writeTypeId field-vec (.getValueCount field-vec) type-id)]
        (.copyFromSafe (.getVectorByType field-vec type-id)
                       src-idx
                       offset
                       src-vec)))

    (util/set-vector-schema-root-row-count content-root (inc value-count))))

(def ^:private ^Field tx-time-field
  (t/->primitive-dense-union-field "_tx-time" #{:timestamp-milli}))

(def ^:private timestampmilli-type-id
  (-> (t/->arrow-type :timestamp-milli) (t/arrow-type->type-id)))

(defn ->tx-time-vec ^org.apache.arrow.vector.complex.DenseUnionVector [^BufferAllocator allocator, ^Date tx-time]
  (doto ^DenseUnionVector (.createVector tx-time-field allocator)
    (util/set-value-count 1)
    (DenseUnionUtil/writeTypeId 0 timestampmilli-type-id)
    (-> (.getTimeStampMilliVector timestampmilli-type-id)
        (.setSafe 0 (.getTime tx-time)))))

(def ^:private ^Field tx-id-field
  (t/->primitive-dense-union-field "_tx-id" #{:bigint}))

(def ^:private bigint-type-id
  (-> (t/->arrow-type :bigint)
      (t/arrow-type->type-id)))

(defn ->tx-id-vec ^org.apache.arrow.vector.complex.DenseUnionVector [^BufferAllocator allocator, ^long tx-id]
  (doto ^DenseUnionVector (.createVector tx-id-field allocator)
    (util/set-value-count 1)
    (DenseUnionUtil/writeTypeId 0 bigint-type-id)
    (-> (.getBigIntVector bigint-type-id)
        (.setSafe 0 tx-id))))

(def ^:private ^Field tombstone-field
  (t/->primitive-dense-union-field "_tombstone" #{:bit}))

(def ^:private bit-type-id
  (-> (t/arrow-type->type-id (t/->arrow-type :bit))))

(defn ->tombstone-vec ^org.apache.arrow.vector.complex.DenseUnionVector [^BufferAllocator allocator, ^Boolean tombstone?]
  (doto ^DenseUnionVector (.createVector tombstone-field allocator)
    (util/set-value-count 1)
    (DenseUnionUtil/writeTypeId 0 bit-type-id)
    (-> (.getBitVector bit-type-id)
        (.setSafe 0 (if tombstone? 1 0)))))

(defn- ->live-root [field-name allocator]
  (VectorSchemaRoot/create (Schema. [t/row-id-field (t/->primitive-dense-union-field field-name)]) allocator))

(defn ->live-slices [^Watermark watermark, col-names]
  (into {}
        (keep (fn [col-name]
                (when-let [root (-> (.column->root watermark)
                                    (get col-name))]
                  (MapEntry/create col-name
                                   (blocks/->slices root
                                                    (.chunk-idx watermark)
                                                    (.max-rows-per-block watermark))))))
        col-names))

(defn- ->empty-watermark ^core2.tx.Watermark [^long chunk-idx ^TransactionInstant tx-instant temporal-watermark ^long max-rows-per-block]
  (tx/->Watermark chunk-idx 0 (Collections/emptySortedMap) tx-instant temporal-watermark (AtomicInteger. 1) max-rows-per-block (ConcurrentHashMap.)))

(defn- snapshot-roots [^Map live-roots]
  (Collections/unmodifiableSortedMap
   (reduce
    (fn [^Map acc ^Map$Entry kv]
      (let [k (.getKey kv)
            v (util/slice-root ^VectorSchemaRoot (.getValue kv))]
        (doto acc
          (.put k v))))
    (TreeMap.)
    live-roots)))

(defn- remove-closed-watermarks [^Set open-watermarks]
  (let [i (.iterator open-watermarks)]
    (while (.hasNext i)
      (let [^Watermark open-watermark (.next i)]
        (when (empty? (.thread->count open-watermark))
          (.remove i))))))

(deftype Indexer [^BufferAllocator allocator
                  ^ObjectStore object-store
                  ^IMetadataManager metadata-mgr
                  ^ITemporalManager temporal-mgr
                  ^long max-rows-per-chunk
                  ^long max-rows-per-block
                  ^Map live-roots
                  ^Set open-watermarks
                  ^StampedLock open-watermarks-lock
                  ^:volatile-mutable ^Watermark watermark
                  ^PriorityBlockingQueue awaiters
                  ^:volatile-mutable ^Throwable ingester-error]

  IChunkManager
  (getLiveRoot [_ field-name]
    (.computeIfAbsent live-roots field-name
                      (util/->jfn
                        (fn [field-name]
                          (->live-root field-name allocator)))))

  (getWatermark [_]
    (let [stamp (.writeLock open-watermarks-lock)]
      (try
        (remove-closed-watermarks open-watermarks)
        (finally
          (.unlock open-watermarks-lock stamp)))
      (loop []
        (when-let [current-watermark watermark]
          (if (pos? (util/inc-ref-count (.ref-count current-watermark)))
            (let [stamp (.writeLock open-watermarks-lock)]
              (try
                (let [^Map thread->count (.thread->count current-watermark)
                      ^AtomicInteger thread-ref-count (.computeIfAbsent thread->count
                                                                        (Thread/currentThread)
                                                                        (reify Function
                                                                          (apply [_ k]
                                                                            (AtomicInteger. 0))))]
                  (.incrementAndGet thread-ref-count)
                  (.add open-watermarks current-watermark)
                  current-watermark)
                (finally
                  (.unlock open-watermarks-lock stamp))))
            (recur))))))

  TransactionIndexer
  (indexTx [this tx-instant tx-ops]
    (try
      (let [chunk-idx (.chunk-idx watermark)
            row-count (.row-count watermark)
            next-row-id (+ chunk-idx row-count)
            number-of-new-rows (.indexTx this tx-instant tx-ops next-row-id)
            new-chunk-row-count (+ row-count number-of-new-rows)]
        (with-open [_old-watermark watermark]
          (set! (.watermark this)
                (tx/->Watermark chunk-idx
                                new-chunk-row-count
                                (snapshot-roots live-roots)
                                tx-instant
                                (.getTemporalWatermark temporal-mgr)
                                (AtomicInteger. 1)
                                max-rows-per-block
                                (ConcurrentHashMap.))))
        (when (>= new-chunk-row-count max-rows-per-chunk)
          (.finishChunk this)))

      (await/notify-tx tx-instant awaiters)

      tx-instant
      (catch Throwable e
        (set! (.ingester-error this) e)
        (await/notify-ex e awaiters)
        (throw e))))

  (latestCompletedTx [_]
    (some-> watermark .tx-instant))

  (awaitTxAsync [this tx]
    (await/await-tx-async tx
                          #(or (some-> ingester-error throw)
                               (.latestCompletedTx this))
                          awaiters))

  IndexerPrivate
  (indexTx [this tx-instant tx-ops next-row-id]
    (with-open [tx-ops-ch (util/->seekable-byte-channel tx-ops)
                sr (ArrowStreamReader. tx-ops-ch allocator)
                tx-root (.getVectorSchemaRoot sr)
                ^DenseUnionVector tx-id-vec (->tx-id-vec allocator (.tx-id tx-instant))
                ^DenseUnionVector tx-time-vec (->tx-time-vec allocator (.tx-time tx-instant))
                ^DenseUnionVector tombstone-vec (->tombstone-vec allocator true)]

      (.loadNextBatch sr)

      (let [^DenseUnionVector tx-ops-vec (.getVector tx-root "tx-ops")
            op-type-ids (object-array (mapv (fn [^Field field]
                                              (keyword (.getName field)))
                                            (.getChildren (.getField tx-ops-vec))))
            tx-time-ms (.getTime ^Date (.tx-time tx-instant))
            row-id->temporal-coordinates (TreeMap.)]
        (dotimes [tx-op-idx (.getValueCount tx-ops-vec)]
          (let [op-type-id (.getTypeId tx-ops-vec tx-op-idx)
                per-op-offset (.getOffset tx-ops-vec tx-op-idx)
                op-vec (.getStruct tx-ops-vec op-type-id)

                ^TimeStampVector valid-time-start-vec (.getChild op-vec "_valid-time-start")
                ^TimeStampVector valid-time-end-vec (.getChild op-vec "_valid-time-end")
                row-id (+ next-row-id per-op-offset)
                op (aget op-type-ids op-type-id)
                ^TemporalCoordinates temporal-coordinates (temporal/row-id->coordinates row-id)]
            (set! (.txTimeStart temporal-coordinates) tx-time-ms)
            (set! (.validTimeStart temporal-coordinates) tx-time-ms)
            (.put row-id->temporal-coordinates row-id temporal-coordinates)
            (case op
              :put (let [^StructVector document-vec (.getChild op-vec "document" StructVector)]
                     (doseq [^DenseUnionVector value-vec (.getChildrenFromFields document-vec)
                             :when (not (neg? (.getTypeId value-vec per-op-offset)))]
                       (when (= "_id" (.getName value-vec))
                         (set! (.id temporal-coordinates) (t/get-object value-vec per-op-offset)))

                       (copy-safe! (.getLiveRoot this (.getName value-vec))
                                   value-vec per-op-offset row-id)))

              :delete (let [^DenseUnionVector id-vec (.getChild op-vec "_id" DenseUnionVector)]
                        (set! (.id temporal-coordinates) (t/get-object id-vec per-op-offset))
                        (set! (.tombstone temporal-coordinates) true)

                        (copy-safe! (.getLiveRoot this (.getName id-vec))
                                    id-vec per-op-offset row-id)

                        (copy-safe! (.getLiveRoot this (.getName tombstone-vec))
                                    tombstone-vec 0 row-id)))

            (copy-safe! (.getLiveRoot this (.getName tx-time-vec))
                        tx-time-vec 0 row-id)

            (copy-safe! (.getLiveRoot this (.getName tx-id-vec))
                        tx-id-vec 0 row-id)

            (set! (.validTimeStart temporal-coordinates)
                  (if-not (.isNull valid-time-start-vec per-op-offset)
                    (.get valid-time-start-vec per-op-offset)
                    tx-time-ms))

            (set! (.validTimeEnd temporal-coordinates)
                  (if-not (.isNull valid-time-end-vec per-op-offset)
<<<<<<< HEAD
                    (do (copy-safe! (.getLiveRoot this (.getName valid-time-end-vec))
                                    valid-time-end-vec per-op-offset row-id)
                        (.get valid-time-end-vec per-op-offset))
=======
                    (.get valid-time-end-vec per-op-offset)
>>>>>>> 3ed04d94
                    (.getTime temporal/end-of-time)))))

        (.updateTemporalCoordinates temporal-mgr row-id->temporal-coordinates)

        (.getValueCount tx-ops-vec))))


  (writeColumn [_this live-root]
    (with-open [write-root (VectorSchemaRoot/create (.getSchema live-root) allocator)]
      (let [loader (VectorLoader. write-root)
            chunk-idx (.chunk-idx watermark)]
        (util/build-arrow-ipc-byte-buffer write-root :file
          (fn [write-batch!]
            (with-open [^ICursor slices (blocks/->slices live-root chunk-idx max-rows-per-block)]
              (.forEachRemaining slices
                                 (reify Consumer
                                   (accept [_ sliced-root]
                                     (with-open [arb (.getRecordBatch (VectorUnloader. sliced-root))]
                                       (.load loader arb)
                                       (write-batch!)))))))))))

  (closeCols [_this]
    (doseq [^VectorSchemaRoot live-root (vals live-roots)]
      (util/try-close live-root))

    (.clear live-roots))

  (finishChunk [this]
    (when-not (.isEmpty live-roots)
      (log/debugf "finishing chunk '%x', tx '%s'" (.chunk-idx watermark) (pr-str (.latestCompletedTx this)))

      (try
        (let [chunk-idx (.chunk-idx watermark)]
          @(CompletableFuture/allOf (->> (for [[^String col-name, ^VectorSchemaRoot live-root] live-roots]
                                           (.putObject object-store (meta/->chunk-obj-key chunk-idx col-name) (.writeColumn this live-root)))
                                         (into-array CompletableFuture)))
          (.registerNewChunk temporal-mgr chunk-idx)
          (.registerNewChunk metadata-mgr live-roots chunk-idx max-rows-per-block)

          (with-open [old-watermark watermark]
            (set! (.watermark this) (->empty-watermark (+ chunk-idx (.row-count old-watermark)) (.tx-instant old-watermark)
                                                       (.getTemporalWatermark temporal-mgr) max-rows-per-block)))
          (let [stamp (.writeLock open-watermarks-lock)]
            (try
              (remove-closed-watermarks open-watermarks)
              (finally
                (.unlock open-watermarks-lock stamp)))))
        (log/debug "finished chunk.")
        (finally
          (.closeCols this)))))

  Closeable
  (close [this]
    (.closeCols this)
    (.close watermark)
    (let [stamp (.writeLock open-watermarks-lock)]
      (try
        (let [i (.iterator open-watermarks)]
          (while (.hasNext i)
            (let [^Watermark open-watermark (.next i)
                  ^AtomicInteger watermark-ref-cnt (.ref-count open-watermark)]
              (doseq [[^Thread thread ^AtomicInteger thread-ref-count] (.thread->count open-watermark)
                      :let [rc (.get thread-ref-count)]
                      :when (pos? rc)]
                (log/warn "interrupting:" thread "on close, has outstanding watermarks:" rc)
                (.interrupt thread))
              (loop [rc (.get watermark-ref-cnt)]
                (when (pos? rc)
                  (util/try-close open-watermark)
                  (recur (.get watermark-ref-cnt)))))))
        (finally
          (.unlock open-watermarks-lock stamp))))
    (.clear open-watermarks)
    (set! (.watermark this) nil)))

(defn ->indexer {::sys/deps {:allocator :core2/allocator
                             :object-store :core2/object-store
                             :metadata-mgr :core2/metadata-manager
                             :temporal-mgr :core2/temporal-manager}
                 ::sys/args {:max-rows-per-block {:spec ::sys/pos-int, :default 1000}
                             :max-rows-per-chunk {:spec ::sys/pos-int, :default 100000}}}
  [{:keys [allocator object-store metadata-mgr ^ITemporalManager temporal-mgr
           max-rows-per-chunk max-rows-per-block]}]
  (let [[latest-row-id latest-tx] @(meta/with-latest-metadata metadata-mgr
                                     (juxt meta/latest-row-id meta/latest-tx))
        chunk-idx (if latest-row-id
                    (inc (long latest-row-id))
                    0)
        bloom-false-positive-probability (bloom/bloom-false-positive-probability? max-rows-per-chunk)]
    (when (> bloom-false-positive-probability 0.05)
      (log/warn "Bloom should be sized for large chunks:" max-rows-per-chunk
                "false positive probability:" bloom-false-positive-probability
                "bits:" bloom/bloom-bits
                "can be set via system property core2.bloom.bits"))
    (Indexer. allocator
              object-store
              metadata-mgr
              temporal-mgr
              max-rows-per-chunk
              max-rows-per-block
              (ConcurrentSkipListMap.)
              (util/->identity-set)
              (StampedLock.)
              (->empty-watermark chunk-idx latest-tx (.getTemporalWatermark temporal-mgr) max-rows-per-block)
              (PriorityBlockingQueue.)
              nil)))<|MERGE_RESOLUTION|>--- conflicted
+++ resolved
@@ -289,13 +289,7 @@
 
             (set! (.validTimeEnd temporal-coordinates)
                   (if-not (.isNull valid-time-end-vec per-op-offset)
-<<<<<<< HEAD
-                    (do (copy-safe! (.getLiveRoot this (.getName valid-time-end-vec))
-                                    valid-time-end-vec per-op-offset row-id)
-                        (.get valid-time-end-vec per-op-offset))
-=======
                     (.get valid-time-end-vec per-op-offset)
->>>>>>> 3ed04d94
                     (.getTime temporal/end-of-time)))))
 
         (.updateTemporalCoordinates temporal-mgr row-id->temporal-coordinates)
