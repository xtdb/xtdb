# Clojure CircleCI 2.0 configuration file
#
# Check https://circleci.com/docs/2.0/language-clojure/ for more details
#
version: 2
jobs:
  build:
    docker:
      # CircleCI maintains a library of pre-built images
      # documented at https://circleci.com/docs/2.0/circleci-images/
      - image: circleci/clojure:lein-2.8.3


    working_directory: ~/crux

    environment:
      LEIN_ROOT: "true"
      # Customize the JVM maximum heap limit
      JVM_OPTS: -Xmx3200m

    branches:
      only:
        - master

    steps:
      - checkout

      # Download and cache dependencies
      - restore_cache:
          keys:
          - v1-dependencies-{{ checksum "project.clj" }}
          # fallback to using the latest cache if no exact match is found
          - v1-dependencies-

      - run: lein sub install
      - run: lein deps

      - save_cache:
          paths:
            - ~/.m2
          key: v1-dependencies-{{ checksum "project.clj" }}

<<<<<<< HEAD
      - run: lein do version, sub install, sub test, check
=======
      - run: lein do version, sub test, check, test
>>>>>>> 3a371885

      - run: ./.circleci/bin/deploy_clojars.sh<|MERGE_RESOLUTION|>--- conflicted
+++ resolved
@@ -40,10 +40,6 @@
             - ~/.m2
           key: v1-dependencies-{{ checksum "project.clj" }}
 
-<<<<<<< HEAD
-      - run: lein do version, sub install, sub test, check
-=======
-      - run: lein do version, sub test, check, test
->>>>>>> 3a371885
+      - run: lein do version, sub test, check
 
       - run: ./.circleci/bin/deploy_clojars.sh