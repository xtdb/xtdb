from xtdb_juxt.xt_json import XtdbJsonEncoder
from xtdb_juxt.query import From
from xtdb_juxt.tx import PutDocs, Sql as SqlTx
from xtdb_juxt import Xtdb
from xtdb_juxt.types import Sql

import os
import pytest
import requests
import uuid

database_host = os.getenv('DATABASE_HOST', 'localhost')
database_port = os.getenv('DATABASE_PORT', '3300')
base_url = f"http://{database_host}:{database_port}"


@pytest.fixture
def make_client():
    tokens = []

    # Setup
    def _make_client():
        resp = requests.get(base_url + "/setup")
        token = resp.text
        tokens.append(token)
        return Xtdb(base_url + "/" + token)

    yield _make_client

    # Tear down
    for token in tokens:
        requests.get(base_url + f"/teardown?{token}")


@pytest.fixture
def client(make_client):
    return make_client()


def test_encoding():
    query = From("people", None, None, True)
    assert query.to_json()['from'] == 'people'


def test_node_status(client):
    assert client.status()['latestCompletedTx'] is None


def test_xtql_query_from(client):
    query = From("people", None, None, True)
    assert client.query(query) == []


def test_xtql_tx_and_query(client):
    query = From("people", None, None, True)
    assert client.query(query) == []

    client.submit_tx([PutDocs("people", {"xt$id": "Alice"})])

    assert client.query(query) == [{"xt$id": "Alice"}]


def test_sql_tx_and_query(client):
    query = Sql("SELECT * FROM people")
    assert client.query(query) == []

    client.submit_tx([SqlTx("INSERT INTO people (xt$id) VALUES ('Alice')")])

    assert client.query(query) == [{"xt$id": "Alice"}]

<<<<<<< HEAD
def test_null_coverage(client):
    query = Sql("SELECT * FROM people")
    assert client.query(query) == []

    client.submit_tx([SqlTx("INSERT INTO people (xt$id, name) VALUES ('Alice', null)")])

    assert client.query(query) == [{"xt$id": "Alice"}]


=======
>>>>>>> a5d66e18
def test_independent_processing(make_client):
    client1 = make_client()
    client2 = make_client()

    query = Sql("SELECT * FROM people")
    assert client1.query(query) == []
    assert client2.query(query) == []

    client1.submit_tx([SqlTx("INSERT INTO people (xt$id) VALUES ('Alice')")])

    assert client1.query(query) == [{"xt$id": "Alice"}]
    assert client2.query(query) == []

def test_uuid_encoding_3327(client):
    sample_uuid = uuid.uuid4()
    client.submit_tx([PutDocs("uuid_test", {"xt$id": sample_uuid})])
    query = From("uuid_test", None, None, True)
    assert client.query(query) == [{"xt$id": sample_uuid}]
<|MERGE_RESOLUTION|>--- conflicted
+++ resolved
@@ -68,7 +68,6 @@
 
     assert client.query(query) == [{"xt$id": "Alice"}]
 
-<<<<<<< HEAD
 def test_null_coverage(client):
     query = Sql("SELECT * FROM people")
     assert client.query(query) == []
@@ -78,8 +77,6 @@
     assert client.query(query) == [{"xt$id": "Alice"}]
 
 
-=======
->>>>>>> a5d66e18
 def test_independent_processing(make_client):
     client1 = make_client()
     client2 = make_client()
